--- conflicted
+++ resolved
@@ -10,18 +10,16 @@
 <meta property="og:locale" content="en_US" />
 <meta name="description" content="Base Layer 3 allows dApps and retail users to natively embed orchestrated AI Agents into their routines and earn Network participant rewards." />
 <meta property="og:description" content="Base Layer 3 allows dApps and retail users to natively embed orchestrated AI Agents into their routines and earn Network participant rewards." />
+<link rel="canonical" href="http://localhost:4000/distribution.html" />
+<meta property="og:url" content="http://localhost:4000/distribution.html" />
 <meta property="og:site_name" content="GURU Network – The AI Orchestration Network" />
 <meta property="og:type" content="website" />
 <meta name="twitter:card" content="summary" />
 <meta property="twitter:title" content="GURU - The AI Orchestration Network" />
 <script type="application/ld+json">
-{"@context":"https://schema.org","@type":"WebPage","author":{"@type":"Person","name":"guru_network"},"description":"Base Layer 3 allows dApps and retail users to natively embed orchestrated AI Agents into their routines and earn Network participant rewards.","headline":"GURU - The AI Orchestration Network","url":"/distribution.html"}</script>
+{"@context":"https://schema.org","@type":"WebPage","author":{"@type":"Person","name":"guru_network"},"description":"Base Layer 3 allows dApps and retail users to natively embed orchestrated AI Agents into their routines and earn Network participant rewards.","headline":"GURU - The AI Orchestration Network","url":"http://localhost:4000/distribution.html"}</script>
 <!-- End Jekyll SEO tag -->
-<<<<<<< HEAD
-<link rel="stylesheet" href="/assets/css/style.css?v=20240604205717"><link type="application/atom+xml" rel="alternate" href="http://localhost:4000/feed.xml" title="GURU Network – The AI Orchestration Network" />
-=======
-<link rel="stylesheet" href="/assets/css/style.css?v=20240602234532"><link type="application/atom+xml" rel="alternate" href="/feed.xml" title="GURU Network – The AI Orchestration Network" />
->>>>>>> d1d20f8e
+<link rel="stylesheet" href="/assets/css/style.css?v=20240604210010"><link type="application/atom+xml" rel="alternate" href="http://localhost:4000/feed.xml" title="GURU Network – The AI Orchestration Network" />
 <meta property="og:url" content="https://gurunetwork.ai/" />
   <meta
     property="og:image"
@@ -166,7 +164,8 @@
         class="page-header-menu__item page-header-menu__item--dropdown"
       >
         
-        <span
+        <a
+          href="https://webforms.pipedrive.com/f/6rExdWpdC4j2tsyB09LRGHr6990s7NqeLfhIpT4vPjJOmddqhyIMu7dyvJFAjABNHd"
           class="page-header-menu__link page-header-menu__link--dropdown"
           ><span class="caption">Community</span> <span class="icon"><svg xmlns="http://www.w3.org/2000/svg" fill="#6D7986" viewBox="0 0 22 22" width="22" height="22">
     <path fill-rule="evenodd"
@@ -174,17 +173,17 @@
         clip-rule="evenodd" />
 </svg></span>
           
-        </span>
+        </a>
          
 <div class="page-header-menu__submenu">
   <div class="page-header-submenu"><div class="page-header-links"><nav class="page-header-links__body">
         <ul class="page-header-links__list"><li class="page-header-links__item">
             <a
-              href="https://x.com/xgurunetwork"
-              class="page-header-links__link page-header-link"
-            ><span class="page-header-link__content">
-                <strong class="page-header-link__title">
-                  X/Twitter
+              href="https://twitter.com/dexguru"
+              class="page-header-links__link page-header-link"
+            ><span class="page-header-link__content">
+                <strong class="page-header-link__title">
+                  Twitter
                 </strong></span>
             </a>
           </li><li class="page-header-links__item">
@@ -254,7 +253,7 @@
               class="page-header-links__link page-header-link"
             ><span class="page-header-link__content">
                 <strong class="page-header-link__title">
-                  Docs
+                  Developer Docs
                 </strong></span>
             </a>
           </li></ul>
@@ -306,9 +305,9 @@
       >
         
         <a
-          href="https://v2.dex.guru"
+          href="https://warehouse.dex.guru"
           class="page-header-menu__link "
-          ><span class="caption">DexGuru V2</span> 
+          ><span class="caption">DexGuru v2 Automations</span> 
         </a>
          
       </li>
@@ -469,10 +468,6 @@
 </div>
 </div>
 
-<<<<<<< HEAD
-    <script src="/assets/js/main.js?v=20240604205717"></script>
-=======
-    <script src="/assets/js/main.js?v=20240602234532"></script>
->>>>>>> d1d20f8e
+    <script src="/assets/js/main.js?v=20240604210010"></script>
   </body>
 </html>