<?xml version="1.0" encoding="UTF-8"?>
<bpmn:definitions xmlns:bpmn="http://www.omg.org/spec/BPMN/20100524/MODEL" xmlns:bpmndi="http://www.omg.org/spec/BPMN/20100524/DI" xmlns:dc="http://www.omg.org/spec/DD/20100524/DC" xmlns:camunda="http://camunda.org/schema/1.0/bpmn" xmlns:xsi="http://www.w3.org/2001/XMLSchema-instance" xmlns:di="http://www.omg.org/spec/DD/20100524/DI" xmlns:modeler="http://camunda.org/schema/modeler/1.0" id="Definitions_1m383t5" targetNamespace="http://bpmn.io/schema/bpmn" exporter="Camunda Modeler" exporterVersion="5.15.2" modeler:executionPlatform="Camunda Platform" modeler:executionPlatformVersion="7.19.0">
  <bpmn:process id="Process_13p4bvf" name="amazon_trading_business" isExecutable="true" camunda:historyTimeToLive="180">
    <bpmn:startEvent id="StartEvent_1" name="Start Product">
      <bpmn:extensionElements>
        <camunda:formData businessKey="SKU">
          <camunda:formField id="product_name" label="Product Name" type="string" defaultValue="Bumper F150" />
          <camunda:formField id="SKU" label="SKU" type="string" defaultValue="SKU12355">
            <camunda:validation>
              <camunda:constraint name="required" />
            </camunda:validation>
          </camunda:formField>
          <camunda:formField id="neededAmount" label="Funds Requested " type="long">
            <camunda:validation>
              <camunda:constraint name="required" />
            </camunda:validation>
          </camunda:formField>
        </camunda:formData>
      </bpmn:extensionElements>
      <bpmn:outgoing>Flow_1dd3mgw</bpmn:outgoing>
    </bpmn:startEvent>
    <bpmn:sequenceFlow id="Flow_1dd3mgw" sourceRef="StartEvent_1" targetRef="Activity_0crnbra" />
    <bpmn:userTask id="Activity_0crnbra" name="Market Analysis">
      <bpmn:extensionElements>
        <camunda:formData>
          <camunda:formField id="competitors" label="Competitors" type="boolean" defaultValue="false" />
          <camunda:formField id="floor_price" label="floor_price" type="long" />
          <camunda:formField id="ceiling_price" label="ceiling_price" type="long" />
          <camunda:formField id="market_volume" label="market_volume" type="long" />
          <camunda:formField id="sales_volume" label="sales_volume" type="long" />
          <camunda:formField id="product_name" label="product_name" type="string" defaultValue="${product_name}" />
          <camunda:formField id="SKU" label="SKU" type="string" defaultValue="${SKU}" />
          <camunda:formField id="min_amount" label="min_amount" type="long" defaultValue="10" />
        </camunda:formData>
      </bpmn:extensionElements>
      <bpmn:incoming>Flow_1dd3mgw</bpmn:incoming>
      <bpmn:outgoing>Flow_1p1ice2</bpmn:outgoing>
    </bpmn:userTask>
    <bpmn:sequenceFlow id="Flow_1p1ice2" sourceRef="Activity_0crnbra" targetRef="Activity_051mo76" />
    <bpmn:serviceTask id="Activity_1om22kq" name="Update Re-Pricer" camunda:type="external" camunda:topic="update_repricer">
      <bpmn:incoming>Flow_086nk4l</bpmn:incoming>
      <bpmn:outgoing>Flow_17of9vp</bpmn:outgoing>
    </bpmn:serviceTask>
    <bpmn:sequenceFlow id="Flow_0xjwx4v" sourceRef="Activity_051mo76" targetRef="Activity_0f4xbe5" />
    <bpmn:userTask id="Activity_0f4xbe5" name="Create Listing and Ad-Campaign">
      <bpmn:incoming>Flow_0xjwx4v</bpmn:incoming>
      <bpmn:outgoing>Flow_1cn6cwp</bpmn:outgoing>
    </bpmn:userTask>
    <bpmn:exclusiveGateway id="Gateway_02yi0lq">
      <bpmn:incoming>Flow_1cn6cwp</bpmn:incoming>
      <bpmn:outgoing>Flow_086nk4l</bpmn:outgoing>
      <bpmn:outgoing>Flow_1fpfjuz</bpmn:outgoing>
    </bpmn:exclusiveGateway>
    <bpmn:sequenceFlow id="Flow_1cn6cwp" sourceRef="Activity_0f4xbe5" targetRef="Gateway_02yi0lq" />
    <bpmn:sequenceFlow id="Flow_086nk4l" name="${competitors}" sourceRef="Gateway_02yi0lq" targetRef="Activity_1om22kq">
      <bpmn:conditionExpression xsi:type="bpmn:tFormalExpression">${competitors}</bpmn:conditionExpression>
    </bpmn:sequenceFlow>
    <bpmn:subProcess id="Activity_1dgnu26" name="Sales">
      <bpmn:incoming>Flow_17of9vp</bpmn:incoming>
      <bpmn:incoming>Flow_1fpfjuz</bpmn:incoming>
      <bpmn:outgoing>Flow_0nvpbpm</bpmn:outgoing>
      <bpmn:startEvent id="Event_1h9zplg">
        <bpmn:outgoing>Flow_1965ayk</bpmn:outgoing>
      </bpmn:startEvent>
      <bpmn:sequenceFlow id="Flow_1965ayk" sourceRef="Event_1h9zplg" targetRef="Event_0gkoiki" />
      <bpmn:intermediateCatchEvent id="Event_0gkoiki">
        <bpmn:incoming>Flow_1965ayk</bpmn:incoming>
        <bpmn:incoming>Flow_01noauh</bpmn:incoming>
        <bpmn:outgoing>Flow_1xl2evf</bpmn:outgoing>
        <bpmn:messageEventDefinition id="MessageEventDefinition_1nj5bg6" messageRef="Message_20o8av4" />
      </bpmn:intermediateCatchEvent>
      <bpmn:sequenceFlow id="Flow_1xl2evf" sourceRef="Event_0gkoiki" targetRef="Activity_0fje1wu" />
      <bpmn:exclusiveGateway id="Gateway_0jcr4uo">
        <bpmn:incoming>Flow_05uo48t</bpmn:incoming>
        <bpmn:outgoing>Flow_01noauh</bpmn:outgoing>
        <bpmn:outgoing>Flow_1mj6qih</bpmn:outgoing>
      </bpmn:exclusiveGateway>
      <bpmn:sequenceFlow id="Flow_05uo48t" sourceRef="Activity_0fje1wu" targetRef="Gateway_0jcr4uo" />
      <bpmn:serviceTask id="Activity_0fje1wu" name="Sales Support Process" camunda:type="external" camunda:topic="sales_support">
        <bpmn:incoming>Flow_1xl2evf</bpmn:incoming>
        <bpmn:outgoing>Flow_05uo48t</bpmn:outgoing>
      </bpmn:serviceTask>
      <bpmn:sequenceFlow id="Flow_01noauh" name="amount left &#62; min" sourceRef="Gateway_0jcr4uo" targetRef="Event_0gkoiki">
        <bpmn:conditionExpression xsi:type="bpmn:tFormalExpression">${amount_left &gt; min_amount}</bpmn:conditionExpression>
      </bpmn:sequenceFlow>
      <bpmn:endEvent id="Event_02plsck">
        <bpmn:incoming>Flow_1mj6qih</bpmn:incoming>
      </bpmn:endEvent>
      <bpmn:sequenceFlow id="Flow_1mj6qih" sourceRef="Gateway_0jcr4uo" targetRef="Event_02plsck" />
    </bpmn:subProcess>
    <bpmn:sequenceFlow id="Flow_17of9vp" sourceRef="Activity_1om22kq" targetRef="Activity_1dgnu26" />
    <bpmn:sequenceFlow id="Flow_1fpfjuz" sourceRef="Gateway_02yi0lq" targetRef="Activity_1dgnu26" />
    <bpmn:sequenceFlow id="Flow_0nvpbpm" sourceRef="Activity_1dgnu26" targetRef="Activity_1hjw26l" />
    <bpmn:endEvent id="Event_0z1r3p0">
      <bpmn:incoming>Flow_1vwagzp</bpmn:incoming>
    </bpmn:endEvent>
    <bpmn:sequenceFlow id="Flow_1vwagzp" sourceRef="Activity_1hjw26l" targetRef="Event_0z1r3p0" />
    <bpmn:userTask id="Activity_1hjw26l" name="Confirm Profits/Liquidity Relese">
      <bpmn:incoming>Flow_0nvpbpm</bpmn:incoming>
      <bpmn:outgoing>Flow_1vwagzp</bpmn:outgoing>
    </bpmn:userTask>
    <bpmn:userTask id="Activity_051mo76" name="Purchase and Delivery Sub-Process">
      <bpmn:incoming>Flow_1p1ice2</bpmn:incoming>
      <bpmn:outgoing>Flow_0xjwx4v</bpmn:outgoing>
    </bpmn:userTask>
    <bpmn:textAnnotation id="TextAnnotation_0gfzd7v">
      <bpmn:text>Liquidity locked</bpmn:text>
    </bpmn:textAnnotation>
    <bpmn:association id="Association_0brczum" sourceRef="StartEvent_1" targetRef="TextAnnotation_0gfzd7v" />
    <bpmn:textAnnotation id="TextAnnotation_0rdmzqn">
      <bpmn:text>Liquidity released/Profits Claimable</bpmn:text>
    </bpmn:textAnnotation>
    <bpmn:association id="Association_0b6qebv" sourceRef="Event_0z1r3p0" targetRef="TextAnnotation_0rdmzqn" />
  </bpmn:process>
  <bpmn:message id="Message_20o8av4" name="AmazonSalesMessage" />
  <bpmndi:BPMNDiagram id="BPMNDiagram_1">
    <bpmndi:BPMNPlane id="BPMNPlane_1" bpmnElement="Process_13p4bvf">
      <bpmndi:BPMNShape id="_BPMNShape_StartEvent_2" bpmnElement="StartEvent_1">
        <dc:Bounds x="172" y="162" width="36" height="36" />
        <bpmndi:BPMNLabel>
          <dc:Bounds x="158" y="205" width="65" height="14" />
        </bpmndi:BPMNLabel>
      </bpmndi:BPMNShape>
      <bpmndi:BPMNShape id="Activity_0m69hom_di" bpmnElement="Activity_0crnbra">
        <dc:Bounds x="320" y="140" width="100" height="80" />
        <bpmndi:BPMNLabel />
      </bpmndi:BPMNShape>
      <bpmndi:BPMNShape id="Activity_0k3ehtw_di" bpmnElement="Activity_1om22kq">
        <dc:Bounds x="820" y="270" width="100" height="80" />
        <bpmndi:BPMNLabel />
      </bpmndi:BPMNShape>
      <bpmndi:BPMNShape id="Activity_143deqg_di" bpmnElement="Activity_0f4xbe5">
        <dc:Bounds x="660" y="140" width="100" height="80" />
        <bpmndi:BPMNLabel />
      </bpmndi:BPMNShape>
<<<<<<< HEAD
      <bpmndi:BPMNShape id="Gateway_02yi0lq_di" bpmnElement="Gateway_02yi0lq" isMarkerVisible="true">
        <dc:Bounds x="845" y="155" width="50" height="50" />
=======
      <bpmndi:BPMNShape id="Event_0z1r3p0_di" bpmnElement="Event_0z1r3p0">
        <dc:Bounds x="1932" y="172" width="36" height="36" />
      </bpmndi:BPMNShape>
      <bpmndi:BPMNShape id="Activity_0aw1xld_di" bpmnElement="Activity_051mo76">
        <dc:Bounds x="490" y="140" width="100" height="80" />
>>>>>>> af3b6c5f
      </bpmndi:BPMNShape>
      <bpmndi:BPMNShape id="Activity_0kup0t1_di" bpmnElement="Activity_1dgnu26" isExpanded="true">
        <dc:Bounds x="1010" y="80" width="630" height="300" />
        <bpmndi:BPMNLabel />
      </bpmndi:BPMNShape>
      <bpmndi:BPMNShape id="Event_1h9zplg_di" bpmnElement="Event_1h9zplg">
        <dc:Bounds x="1050.3333333333333" y="162" width="36" height="36" />
      </bpmndi:BPMNShape>
      <bpmndi:BPMNShape id="Event_1cmzc9m_di" bpmnElement="Event_0gkoiki">
        <dc:Bounds x="1142" y="162" width="36" height="36" />
      </bpmndi:BPMNShape>
      <bpmndi:BPMNShape id="Gateway_0jcr4uo_di" bpmnElement="Gateway_0jcr4uo" isMarkerVisible="true">
        <dc:Bounds x="1395" y="275" width="50" height="50" />
      </bpmndi:BPMNShape>
      <bpmndi:BPMNShape id="Activity_138empz_di" bpmnElement="Activity_0fje1wu">
        <dc:Bounds x="1370" y="140" width="100" height="80" />
      </bpmndi:BPMNShape>
      <bpmndi:BPMNShape id="Event_02plsck_di" bpmnElement="Event_02plsck">
        <dc:Bounds x="1502" y="282" width="36" height="36" />
      </bpmndi:BPMNShape>
      <bpmndi:BPMNEdge id="Flow_1965ayk_di" bpmnElement="Flow_1965ayk">
        <di:waypoint x="1086" y="180" />
        <di:waypoint x="1142" y="180" />
      </bpmndi:BPMNEdge>
      <bpmndi:BPMNEdge id="Flow_1xl2evf_di" bpmnElement="Flow_1xl2evf">
        <di:waypoint x="1178" y="180" />
        <di:waypoint x="1370" y="180" />
      </bpmndi:BPMNEdge>
      <bpmndi:BPMNEdge id="Flow_05uo48t_di" bpmnElement="Flow_05uo48t">
        <di:waypoint x="1420" y="220" />
        <di:waypoint x="1420" y="275" />
      </bpmndi:BPMNEdge>
      <bpmndi:BPMNEdge id="Flow_01noauh_di" bpmnElement="Flow_01noauh">
        <di:waypoint x="1395" y="300" />
        <di:waypoint x="1160" y="300" />
        <di:waypoint x="1160" y="198" />
        <bpmndi:BPMNLabel>
          <dc:Bounds x="1235" y="282" width="85" height="14" />
        </bpmndi:BPMNLabel>
      </bpmndi:BPMNEdge>
      <bpmndi:BPMNEdge id="Flow_1mj6qih_di" bpmnElement="Flow_1mj6qih">
        <di:waypoint x="1445" y="300" />
        <di:waypoint x="1502" y="300" />
      </bpmndi:BPMNEdge>
      <bpmndi:BPMNShape id="Event_0z1r3p0_di" bpmnElement="Event_0z1r3p0">
        <dc:Bounds x="1932" y="172" width="36" height="36" />
      </bpmndi:BPMNShape>
      <bpmndi:BPMNShape id="Activity_1cyjm1o_di" bpmnElement="Activity_1hjw26l">
        <dc:Bounds x="1730" y="150" width="100" height="80" />
        <bpmndi:BPMNLabel />
      </bpmndi:BPMNShape>
      <bpmndi:BPMNShape id="Activity_0aw1xld_di" bpmnElement="Activity_051mo76">
        <dc:Bounds x="490" y="140" width="100" height="80" />
      </bpmndi:BPMNShape>
      <bpmndi:BPMNShape id="TextAnnotation_0gfzd7v_di" bpmnElement="TextAnnotation_0gfzd7v">
        <dc:Bounds x="210" y="80" width="99.99156545209178" height="29.995360998650472" />
        <bpmndi:BPMNLabel />
      </bpmndi:BPMNShape>
      <bpmndi:BPMNShape id="TextAnnotation_0rdmzqn_di" bpmnElement="TextAnnotation_0rdmzqn">
        <dc:Bounds x="1960" y="80" width="99.99156545209178" height="55.330634278002705" />
        <bpmndi:BPMNLabel />
      </bpmndi:BPMNShape>
      <bpmndi:BPMNEdge id="Flow_1dd3mgw_di" bpmnElement="Flow_1dd3mgw">
        <di:waypoint x="208" y="180" />
        <di:waypoint x="320" y="180" />
      </bpmndi:BPMNEdge>
      <bpmndi:BPMNEdge id="Flow_1p1ice2_di" bpmnElement="Flow_1p1ice2">
        <di:waypoint x="420" y="180" />
        <di:waypoint x="490" y="180" />
      </bpmndi:BPMNEdge>
      <bpmndi:BPMNEdge id="Flow_0xjwx4v_di" bpmnElement="Flow_0xjwx4v">
        <di:waypoint x="590" y="180" />
        <di:waypoint x="660" y="180" />
      </bpmndi:BPMNEdge>
      <bpmndi:BPMNEdge id="Flow_1cn6cwp_di" bpmnElement="Flow_1cn6cwp">
        <di:waypoint x="760" y="180" />
        <di:waypoint x="845" y="180" />
      </bpmndi:BPMNEdge>
      <bpmndi:BPMNEdge id="Flow_086nk4l_di" bpmnElement="Flow_086nk4l">
        <di:waypoint x="870" y="205" />
        <di:waypoint x="870" y="270" />
        <bpmndi:BPMNLabel>
          <dc:Bounds x="884" y="235" width="71" height="14" />
        </bpmndi:BPMNLabel>
      </bpmndi:BPMNEdge>
      <bpmndi:BPMNEdge id="Flow_17of9vp_di" bpmnElement="Flow_17of9vp">
        <di:waypoint x="920" y="310" />
        <di:waypoint x="1010" y="310" />
      </bpmndi:BPMNEdge>
      <bpmndi:BPMNEdge id="Flow_1fpfjuz_di" bpmnElement="Flow_1fpfjuz">
        <di:waypoint x="895" y="180" />
        <di:waypoint x="1010" y="180" />
      </bpmndi:BPMNEdge>
      <bpmndi:BPMNEdge id="Flow_0nvpbpm_di" bpmnElement="Flow_0nvpbpm">
        <di:waypoint x="1640" y="190" />
        <di:waypoint x="1730" y="190" />
      </bpmndi:BPMNEdge>
      <bpmndi:BPMNEdge id="Flow_1vwagzp_di" bpmnElement="Flow_1vwagzp">
        <di:waypoint x="1830" y="190" />
        <di:waypoint x="1932" y="190" />
      </bpmndi:BPMNEdge>
      <bpmndi:BPMNEdge id="Association_0brczum_di" bpmnElement="Association_0brczum">
        <di:waypoint x="201" y="166" />
        <di:waypoint x="248" y="110" />
      </bpmndi:BPMNEdge>
      <bpmndi:BPMNEdge id="Association_0b6qebv_di" bpmnElement="Association_0b6qebv">
        <di:waypoint x="1960" y="175" />
        <di:waypoint x="1985" y="135" />
      </bpmndi:BPMNEdge>
    </bpmndi:BPMNPlane>
  </bpmndi:BPMNDiagram>
</bpmn:definitions><|MERGE_RESOLUTION|>--- conflicted
+++ resolved
@@ -133,16 +133,8 @@
         <dc:Bounds x="660" y="140" width="100" height="80" />
         <bpmndi:BPMNLabel />
       </bpmndi:BPMNShape>
-<<<<<<< HEAD
       <bpmndi:BPMNShape id="Gateway_02yi0lq_di" bpmnElement="Gateway_02yi0lq" isMarkerVisible="true">
         <dc:Bounds x="845" y="155" width="50" height="50" />
-=======
-      <bpmndi:BPMNShape id="Event_0z1r3p0_di" bpmnElement="Event_0z1r3p0">
-        <dc:Bounds x="1932" y="172" width="36" height="36" />
-      </bpmndi:BPMNShape>
-      <bpmndi:BPMNShape id="Activity_0aw1xld_di" bpmnElement="Activity_051mo76">
-        <dc:Bounds x="490" y="140" width="100" height="80" />
->>>>>>> af3b6c5f
       </bpmndi:BPMNShape>
       <bpmndi:BPMNShape id="Activity_0kup0t1_di" bpmnElement="Activity_1dgnu26" isExpanded="true">
         <dc:Bounds x="1010" y="80" width="630" height="300" />
