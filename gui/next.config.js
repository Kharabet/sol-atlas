--- conflicted
+++ resolved
@@ -6,32 +6,11 @@
 const nextConfig = {
   basePath: "/dashboard",
   experimental: {
-<<<<<<< HEAD
-    serverComponentsExternalPackages: ["hammerjs"],
-=======
     serverComponentsExternalPackages: ['hammerjs'],
->>>>>>> e037a835
   },
   rewrites: async () => {
     return [
       {
-<<<<<<< HEAD
-        source: "/app/engine/:path*",
-        destination: "https://chainflow-engine.dexguru.biz/engine-rest/:path*",
-      },
-    ];
-  },
-  webpack: (config, { isServer }) => {
-    if (!isServer) {
-      config.externals.push({
-        bufferutil: "bufferutil",
-        "utf-8-validate": "utf-8-validate",
-      });
-    }
-    config.externals.push("pino-pretty", "encoding");
-
-    return config;
-=======
         source: '/api/engine/:path*',
         destination: `${CAMUNDA_URL}/:path*`,
       },
@@ -46,7 +25,6 @@
   },
   env: {
     CAMUNDA_URL: CAMUNDA_URL,
->>>>>>> e037a835
   },
 }
 
